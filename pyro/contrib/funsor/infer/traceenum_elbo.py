# Copyright Contributors to the Pyro project.
# SPDX-License-Identifier: Apache-2.0

import contextlib
from functools import reduce

import funsor
from funsor.adjoint import AdjointTape

from pyro.contrib.funsor import to_data, to_funsor
from pyro.contrib.funsor.handlers import enum, plate, replay, trace
from pyro.contrib.funsor.infer.elbo import ELBO, Jit_ELBO
from pyro.distributions.util import copy_docs_from
from pyro.infer import TraceEnum_ELBO as _OrigTraceEnum_ELBO


# Work around a bug in unfold_contraction_generic_tuple interacting with
# Approximate introduced in https://github.com/pyro-ppl/funsor/pull/488 .
# Once fixed, this can be replaced by funsor.optimizer.apply_optimizer().
def apply_optimizer(x):
    with funsor.interpretations.normalize:
        expr = funsor.interpreter.reinterpret(x)

    with funsor.optimizer.optimize_base:
        return funsor.interpreter.reinterpret(expr)


def terms_from_trace(tr):
    """Helper function to extract elbo components from execution traces."""
    # data structure containing densities, measures, scales, and identification
    # of free variables as either product (plate) variables or sum (measure) variables
    terms = {"log_factors": [], "log_measures": [], "scale": to_funsor(1.),
             "plate_vars": frozenset(), "measure_vars": frozenset(), "plate_to_step": dict()}
    for name, node in tr.nodes.items():
        # add markov dimensions to the plate_to_step dictionary
        if node["type"] == "markov_chain":
            terms["plate_to_step"][node["name"]] = node["value"]
            # ensure previous step variables are added to measure_vars
            for step in node["value"]:
                terms["measure_vars"] |= frozenset({
                    var for var in step[1:-1]
                    if tr.nodes[var]["funsor"].get("log_measure", None) is not None})
        if node["type"] != "sample" or type(node["fn"]).__name__ == "_Subsample" or \
                node["infer"].get("_do_not_score", False):
            continue
        # grab plate dimensions from the cond_indep_stack
        terms["plate_vars"] |= frozenset(f.name for f in node["cond_indep_stack"] if f.vectorized)
        # grab the log-measure, found only at sites that are not replayed or observed
        if node["funsor"].get("log_measure", None) is not None:
            terms["log_measures"].append(node["funsor"]["log_measure"])
            # sum (measure) variables: the fresh non-plate variables at a site
            terms["measure_vars"] |= (frozenset(node["funsor"]["value"].inputs) | {name}) - terms["plate_vars"]
        # grab the scale, assuming a common subsampling scale
        if node.get("replay_active", False) and set(node["funsor"]["log_prob"].inputs) & terms["measure_vars"] and \
                float(to_data(node["funsor"]["scale"])) != 1.:
            # model site that depends on enumerated variable: common scale
            terms["scale"] = node["funsor"]["scale"]
        else:  # otherwise: default scale behavior
            node["funsor"]["log_prob"] = node["funsor"]["log_prob"] * node["funsor"]["scale"]
        # grab the log-density, found at all sites except those that are not replayed
        if node["is_observed"] or not node.get("replay_skipped", False):
            terms["log_factors"].append(node["funsor"]["log_prob"])
    # add plate dimensions to the plate_to_step dictionary
    terms["plate_to_step"].update({plate: terms["plate_to_step"].get(plate, {}) for plate in terms["plate_vars"]})
    return terms


@copy_docs_from(_OrigTraceEnum_ELBO)
class TraceMarkovEnum_ELBO(ELBO):

    def differentiable_loss(self, model, guide, *args, **kwargs):

        # get batched, enumerated, to_funsor-ed traces from the guide and model
        with plate(size=self.num_particles) if self.num_particles > 1 else contextlib.ExitStack(), \
                enum(first_available_dim=(-self.max_plate_nesting-1) if self.max_plate_nesting else None):
            guide_tr = trace(guide).get_trace(*args, **kwargs)
            model_tr = trace(replay(model, trace=guide_tr)).get_trace(*args, **kwargs)

        # extract from traces all metadata that we will need to compute the elbo
        guide_terms = terms_from_trace(guide_tr)
        model_terms = terms_from_trace(model_tr)

        # build up a lazy expression for the elbo
<<<<<<< HEAD
        with funsor.interpreter.interpretation(funsor.terms.eager):
=======
        with funsor.terms.lazy:
>>>>>>> f13ea003
            # identify and contract out auxiliary variables in the model with partial_sum_product
            contracted_factors, uncontracted_factors = [], []
            for f in model_terms["log_factors"]:
                if model_terms["measure_vars"].intersection(f.inputs):
                    contracted_factors.append(f)
                else:
                    uncontracted_factors.append(f)
            # incorporate the effects of subsampling and handlers.scale through a common scale factor
            markov_dims = frozenset({
                    plate for plate, step in model_terms["plate_to_step"].items() if step})
            contracted_costs = [model_terms["scale"] * f for f in funsor.sum_product.dynamic_partial_sum_product(
                funsor.ops.logaddexp, funsor.ops.add,
                model_terms["log_measures"] + contracted_factors,
                plate_to_step=model_terms["plate_to_step"],
                eliminate=model_terms["measure_vars"] | markov_dims
            )]

            costs = contracted_costs + uncontracted_factors  # model costs: logp
            costs += [-f for f in guide_terms["log_factors"]]  # guide costs: -logq

            # finally, integrate out guide variables in the elbo and all plates
            elbo = to_funsor(0, output=funsor.Real)
            if guide_terms["log_measures"]:
                markov_dims = frozenset({
                    plate for plate, step in guide_terms["plate_to_step"].items() if step})
                elbo_terms = funsor.sum_product.compute_expectations(
                    guide_terms["log_measures"],
                    costs,
                    plate_to_step=guide_terms["plate_to_step"],
                    eliminate=(guide_terms["plate_vars"] | guide_terms["measure_vars"] | markov_dims)
                )
            else:
                elbo_terms = costs
            elbo_terms = [term.reduce(funsor.ops.add) for term in elbo_terms]
            elbo = reduce(funsor.ops.add, elbo_terms)

        # evaluate the elbo, using memoize to share tensor computation where possible
        with funsor.interpretations.memoize():
            return -to_data(apply_optimizer(elbo))


@copy_docs_from(_OrigTraceEnum_ELBO)
class TraceEnum_ELBO(ELBO):

    def differentiable_loss(self, model, guide, *args, **kwargs):

        # get batched, enumerated, to_funsor-ed traces from the guide and model
        with plate(size=self.num_particles) if self.num_particles > 1 else contextlib.ExitStack(), \
                enum(first_available_dim=(-self.max_plate_nesting-1) if self.max_plate_nesting else None):
            guide_tr = trace(guide).get_trace(*args, **kwargs)
            model_tr = trace(replay(model, trace=guide_tr)).get_trace(*args, **kwargs)

        # extract from traces all metadata that we will need to compute the elbo
        guide_terms = terms_from_trace(guide_tr)
        model_terms = terms_from_trace(model_tr)

        # build up a lazy expression for the elbo
        with funsor.terms.lazy:
            # identify and contract out auxiliary variables in the model with partial_sum_product
            contracted_factors, uncontracted_factors = [], []
            for f in model_terms["log_factors"]:
                if model_terms["measure_vars"].intersection(f.inputs):
                    contracted_factors.append(f)
                else:
                    uncontracted_factors.append(f)
            # incorporate the effects of subsampling and handlers.scale through a common scale factor
            contracted_costs = [model_terms["scale"] * f for f in funsor.sum_product.partial_sum_product(
                funsor.ops.logaddexp, funsor.ops.add,
                model_terms["log_measures"] + contracted_factors,
                plates=model_terms["plate_vars"], eliminate=model_terms["measure_vars"]
            )]

            # accumulate costs from model (logp) and guide (-logq)
            costs = contracted_costs + uncontracted_factors  # model costs: logp
            costs += [-f for f in guide_terms["log_factors"]]  # guide costs: -logq

            # compute expected cost
            # Cf. pyro.infer.util.Dice.compute_expectation()
            # https://github.com/pyro-ppl/pyro/blob/0.3.0/pyro/infer/util.py#L212
            # TODO Replace this with funsor.Expectation
            plate_vars = guide_terms["plate_vars"] | model_terms["plate_vars"]
            # compute the marginal logq in the guide corresponding to each cost term
            targets = dict()
            for cost in costs:
                input_vars = frozenset(cost.inputs)
                if input_vars not in targets:
                    targets[input_vars] = funsor.Tensor(
                        funsor.ops.new_zeros(
                            funsor.tensor.get_default_prototype(),
                            tuple(v.size for v in cost.inputs.values()),
                        ),
                        cost.inputs,
                        cost.dtype,
                    )
            with AdjointTape() as tape:
                logzq = funsor.sum_product.sum_product(
                    funsor.ops.logaddexp, funsor.ops.add,
                    guide_terms["log_measures"] + list(targets.values()),
                    plates=plate_vars,
                    eliminate=(plate_vars | guide_terms["measure_vars"])
                )
            marginals = tape.adjoint(funsor.ops.logaddexp, funsor.ops.add, logzq, tuple(targets.values()))
            # finally, integrate out guide variables in the elbo and all plates
            elbo = to_funsor(0, output=funsor.Real)
            for cost in costs:
                target = targets[frozenset(cost.inputs)]
                logzq_local = marginals[target].reduce(funsor.ops.logaddexp, frozenset(cost.inputs) - plate_vars)
                log_prob = marginals[target] - logzq_local
                elbo_term = funsor.Integrate(log_prob, cost, guide_terms["measure_vars"] & frozenset(log_prob.inputs))
                elbo += elbo_term.reduce(funsor.ops.add, plate_vars & frozenset(cost.inputs))

        # evaluate the elbo, using memoize to share tensor computation where possible
        with funsor.interpretations.memoize():
            return -to_data(apply_optimizer(elbo))


class JitTraceEnum_ELBO(Jit_ELBO, TraceEnum_ELBO):
    pass


class JitTraceMarkovEnum_ELBO(Jit_ELBO, TraceMarkovEnum_ELBO):
    pass<|MERGE_RESOLUTION|>--- conflicted
+++ resolved
@@ -81,11 +81,7 @@
         model_terms = terms_from_trace(model_tr)
 
         # build up a lazy expression for the elbo
-<<<<<<< HEAD
-        with funsor.interpreter.interpretation(funsor.terms.eager):
-=======
-        with funsor.terms.lazy:
->>>>>>> f13ea003
+        with funsor.terms.eager:
             # identify and contract out auxiliary variables in the model with partial_sum_product
             contracted_factors, uncontracted_factors = [], []
             for f in model_terms["log_factors"]:
