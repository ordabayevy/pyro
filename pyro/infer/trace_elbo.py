from __future__ import absolute_import, division, print_function

import numbers
import warnings

import numpy as np
from torch.autograd import Variable

import pyro
import pyro.poutine as poutine
from pyro.distributions.util import torch_zeros_like
from pyro.infer.enum import iter_discrete_traces
from pyro.infer.util import torch_backward, torch_data_sum, torch_sum
from pyro.poutine.util import prune_subsample_sites
from pyro.util import check_model_guide_match


def is_identically_zero(x):
    return isinstance(x, numbers.Number) and x == 0


def check_enum_discrete_can_run(model_trace, guide_trace):
    """
    Checks whether `enum_discrete` is supported for the given (model, guide) pair.

    :param Trace model: A model trace.
    :param Trace guide: A guide trace.
    :raises: NotImplementedError
    """
    # Check that all batch_log_pdf shapes are the same,
    # since we currently do not correctly handle broadcasting.
    model_trace.compute_batch_log_pdf()
    guide_trace.compute_batch_log_pdf()
    shapes = {}
    for source, trace in [("model", model_trace), ("guide", guide_trace)]:
        for name, site in trace.nodes.items():
            if site["type"] == "sample":
                shapes[site["batch_log_pdf"].size()] = (source, name)
    if len(shapes) > 1:
        raise NotImplementedError(
                "enum_discrete does not support mixture of batched and un-batched variables. "
                "Try rewriting your model to avoid batching or running with enum_discrete=False. "
                "Found the following variables of different batch shapes:\n{}".format(
                    "\n".join(["{} {}: shape = {}".format(source, name, tuple(shape))
                               for shape, (source, name) in sorted(shapes.items())])))


class Trace_ELBO(object):
    """
    A trace implementation of ELBO-based SVI
    """
    def __init__(self,
                 num_particles=1,
                 enum_discrete=False):
        """
        :param num_particles: the number of particles/samples used to form the ELBO (gradient) estimators
        :param bool enum_discrete: whether to sum over discrete latent variables, rather than sample them
        """
        super(Trace_ELBO, self).__init__()
        self.num_particles = num_particles
        self.enum_discrete = enum_discrete

    def _get_traces(self, model, guide, *args, **kwargs):
        """
        runs the guide and runs the model against the guide with
        the result packaged as a trace generator
        """

        for i in range(self.num_particles):
            if self.enum_discrete:
                # This iterates over a bag of traces, for each particle.
                for scale, guide_trace in iter_discrete_traces("flat", guide, *args, **kwargs):
                    model_trace = poutine.trace(poutine.replay(model, guide_trace),
                                                graph_type="flat").get_trace(*args, **kwargs)

                    check_model_guide_match(model_trace, guide_trace)
                    guide_trace = prune_subsample_sites(guide_trace)
                    model_trace = prune_subsample_sites(model_trace)
                    check_enum_discrete_can_run(model_trace, guide_trace)

                    guide_trace.compute_score_parts()
                    log_r = model_trace.batch_log_pdf() - guide_trace.batch_log_pdf()
                    weight = scale / self.num_particles
                    yield weight, model_trace, guide_trace, log_r
                continue

            guide_trace = poutine.trace(guide).get_trace(*args, **kwargs)
            model_trace = poutine.trace(poutine.replay(model, guide_trace)).get_trace(*args, **kwargs)

            check_model_guide_match(model_trace, guide_trace)
            guide_trace = prune_subsample_sites(guide_trace)
            model_trace = prune_subsample_sites(model_trace)

            guide_trace.compute_score_parts()
            log_r = model_trace.log_pdf() - guide_trace.log_pdf()
            weight = 1.0 / self.num_particles
            yield weight, model_trace, guide_trace, log_r

    def loss(self, model, guide, *args, **kwargs):
        """
        :returns: returns an estimate of the ELBO
        :rtype: float

        Evaluates the ELBO with an estimator that uses num_particles many samples/particles.
        """
        elbo = 0.0
        for weight, model_trace, guide_trace, log_r in self._get_traces(model, guide, *args, **kwargs):
            elbo_particle = weight * 0

            if (self.enum_discrete and isinstance(weight, Variable) and weight.size(0) > 1):
                log_pdf = "batch_log_pdf"
            else:
                log_pdf = "log_pdf"
            for name in model_trace.nodes.keys():
                if model_trace.nodes[name]["type"] == "sample":
                    if model_trace.nodes[name]["is_observed"]:
                        elbo_particle += model_trace.nodes[name][log_pdf]
                    else:
                        elbo_particle += model_trace.nodes[name][log_pdf]
                        elbo_particle -= guide_trace.nodes[name][log_pdf]

            # drop terms of weight zero to avoid nans
            if isinstance(weight, numbers.Number):
                if weight == 0.0:
                    elbo_particle = torch_zeros_like(elbo_particle)
            else:
                elbo_particle[weight == 0] = 0.0

            elbo += torch_data_sum(weight * elbo_particle)

        loss = -elbo
        if np.isnan(loss):
            warnings.warn('Encountered NAN loss')
        return loss

    def loss_and_grads(self, model, guide, *args, **kwargs):
        """
        :returns: returns an estimate of the ELBO
        :rtype: float

        Computes the ELBO as well as the surrogate ELBO that is used to form the gradient estimator.
        Performs backward on the latter. Num_particle many samples are used to form the estimators.
        """
        elbo = 0.0
        # grab a trace from the generator
        for weight, model_trace, guide_trace, log_r in self._get_traces(model, guide, *args, **kwargs):
            elbo_particle = weight * 0
            surrogate_elbo_particle = weight * 0
            batched = (self.enum_discrete and weight.size(0) > 1)
            # compute elbo and surrogate elbo
<<<<<<< HEAD
=======
            if (self.enum_discrete and isinstance(weight, Variable) and weight.size(0) > 1):
                log_pdf = "batch_log_pdf"
            else:
                log_pdf = "log_pdf"
>>>>>>> 57cf8dc5
            for name, model_site in model_trace.nodes.items():
                if model_site["type"] == "sample":
                    model_log_pdf = model_site["batch_log_pdf" if batched else "log_pdf"]
                    if model_site["is_observed"]:
                        elbo_particle += model_log_pdf
                        surrogate_elbo_particle += model_log_pdf
                    else:
                        guide_site = guide_trace.nodes[name]
                        guide_log_pdf, score_function_term, entropy_term = guide_site["score_parts"]

                        if not batched:
                            guide_log_pdf = guide_log_pdf.sum()
                        elbo_particle += model_log_pdf - guide_log_pdf
                        surrogate_elbo_particle += model_log_pdf

                        if not is_identically_zero(entropy_term):
                            if not batched:
                                entropy_term = entropy_term.sum()
                            surrogate_elbo_particle -= entropy_term

                        if not is_identically_zero(score_function_term):
                            if not batched:
                                score_function_term = score_function_term.sum()
                            surrogate_elbo_particle += log_r.detach() * score_function_term

            # drop terms of weight zero to avoid nans
            if isinstance(weight, numbers.Number):
                if weight == 0.0:
                    elbo_particle = torch_zeros_like(elbo_particle)
                    surrogate_elbo_particle = torch_zeros_like(surrogate_elbo_particle)
            else:
                weight_eq_zero = (weight == 0)
                elbo_particle[weight_eq_zero] = 0.0
                surrogate_elbo_particle[weight_eq_zero] = 0.0

            elbo += torch_data_sum(weight * elbo_particle)
            surrogate_elbo_particle = torch_sum(weight * surrogate_elbo_particle)

            # collect parameters to train from model and guide
            trainable_params = set(site["value"]
                                   for trace in (model_trace, guide_trace)
                                   for site in trace.nodes.values()
                                   if site["type"] == "param")

            if trainable_params:
                surrogate_loss_particle = -surrogate_elbo_particle
                torch_backward(surrogate_loss_particle)
                pyro.get_param_store().mark_params_active(trainable_params)

        loss = -elbo
        if np.isnan(loss):
            warnings.warn('Encountered NAN loss')
        return loss<|MERGE_RESOLUTION|>--- conflicted
+++ resolved
@@ -148,16 +148,13 @@
             surrogate_elbo_particle = weight * 0
             batched = (self.enum_discrete and weight.size(0) > 1)
             # compute elbo and surrogate elbo
-<<<<<<< HEAD
-=======
             if (self.enum_discrete and isinstance(weight, Variable) and weight.size(0) > 1):
                 log_pdf = "batch_log_pdf"
             else:
                 log_pdf = "log_pdf"
->>>>>>> 57cf8dc5
             for name, model_site in model_trace.nodes.items():
                 if model_site["type"] == "sample":
-                    model_log_pdf = model_site["batch_log_pdf" if batched else "log_pdf"]
+                    model_log_pdf = model_site[log_pdf]
                     if model_site["is_observed"]:
                         elbo_particle += model_log_pdf
                         surrogate_elbo_particle += model_log_pdf
