--- conflicted
+++ resolved
@@ -145,13 +145,11 @@
     value = dist.enumerate_support()
     assert len(value.shape) == 1 + len(dist.batch_shape) + len(dist.event_shape)
 
-<<<<<<< HEAD
     # # Ensure enumeration happens at an available tensor dimension.
     # # This allocates the next available dim for enumeration, to the left all other dims.
     # actual_dim = len(dist.batch_shape)  # the leftmost dim of log_prob, counting from the right
-    # # target_dim = msg["infer"]["next_available_dim"]  # possibly even farther left than actual_dim
-    # # msg["infer"]["next_available_dim"] += 1
-    # target_dim = msg["cond_indep_stack"][0].dim
+    # target_dim = msg["infer"]["next_available_dim"]  # possibly even farther left than actual_dim
+    # msg["infer"]["next_available_dim"] += 1
     # if target_dim == float('inf'):
     #     raise ValueError("max_iarange_nesting must be set to a finite value for parallel enumeration")
     # if actual_dim > target_dim:
@@ -160,23 +158,7 @@
     # elif target_dim > actual_dim:
     #     # Reshape to move actual_dim to target_dim.
     #     diff = target_dim - actual_dim
-    #     value = value.contiguous().view(value.shape[:1] + (1,) * diff + value.shape[1:])
-=======
-    # Ensure enumeration happens at an available tensor dimension.
-    # This allocates the next available dim for enumeration, to the left all other dims.
-    actual_dim = len(dist.batch_shape)  # the leftmost dim of log_prob, counting from the right
-    target_dim = msg["infer"]["next_available_dim"]  # possibly even farther left than actual_dim
-    msg["infer"]["next_available_dim"] += 1
-    if target_dim == float('inf'):
-        raise ValueError("max_iarange_nesting must be set to a finite value for parallel enumeration")
-    if actual_dim > target_dim:
-        raise ValueError("Expected enumerated value to have dim at most {} but got shape {}".format(
-            target_dim + len(dist.event_shape), value.shape))
-    elif target_dim > actual_dim:
-        # Reshape to move actual_dim to target_dim.
-        diff = target_dim - actual_dim
-        value = value.reshape(value.shape[:1] + (1,) * diff + value.shape[1:])
->>>>>>> 1602a06d
+    #     value = value.reshape(value.shape[:1] + (1,) * diff + value.shape[1:])
 
     msg["value"] = value
 
