--- conflicted
+++ resolved
@@ -531,13 +531,37 @@
             assert_close(actual_grad, expected_grad)
 
 
-<<<<<<< HEAD
-def model_9(data, vectorized):
+def model_9(data, history, vectorized):
     theta_dim, m_dim = 3, 2
     theta_init = pyro.param("theta_init", lambda: torch.rand(theta_dim), constraint=constraints.simplex)
     theta_trans = pyro.param("theta_trans", lambda: torch.rand((theta_dim, theta_dim)), constraint=constraints.simplex)
     m_prior = pyro.param("m_prior", lambda: torch.rand((theta_dim, m_dim)), constraint=constraints.simplex)
-    locs = pyro.param("locs", lambda: torch.rand(m_dim))
+    locs = pyro.param("locs", lambda: torch.rand(theta_dim))
+
+    with pyro.plate("targets", size=data.shape[-2], dim=-2) as targets:
+        targets = targets[:, None]
+        theta_prev = None
+        markov_loop = \
+            pyro.vectorized_markov(name="frames", size=data.shape[-1], dim=-1) if vectorized \
+            else pyro.markov(range(data.shape[-1]))
+        for i in markov_loop:
+            theta_curr = pyro.sample(
+                "theta_{}".format(i), dist.Categorical(
+                    theta_init if isinstance(i, int) and i < 1 else theta_trans[theta_prev]))
+            m = pyro.sample("m_{}".format(i), dist.Categorical(m_prior[theta_curr]))
+            pyro.sample("y_{}".format(i), dist.Normal(Vindex(locs)[..., theta_curr], 1.))
+            # pyro.sample("y_{}".format(i), dist.Normal(Vindex(locs)[..., m], 1.), obs=Vindex(data)[targets, i])
+            theta_prev = theta_curr
+
+
+def guide_9(data, history, vectorized):
+    theta_dim, m_dim = 3, 2
+    theta_init = pyro.param("theta_init", lambda: torch.rand(theta_dim), constraint=constraints.simplex)
+    theta_trans = pyro.param("theta_trans", lambda: torch.rand((theta_dim, theta_dim)), constraint=constraints.simplex)
+    m_probs = pyro.param("m_probs",
+                         lambda: torch.rand((data.shape[-2], data.shape[-1], m_dim)),
+                         constraint=constraints.simplex)
+    locs = pyro.param("locs", lambda: torch.rand(theta_dim))
 
     with pyro.plate("targets", size=data.shape[-2], dim=-2) as targets:
         targets = targets[:, None]
@@ -550,40 +574,13 @@
                 "theta_{}".format(i), dist.Categorical(
                     theta_init if isinstance(i, int) and i < 1 else theta_trans[theta_prev]),
                 infer={"enumerate": "parallel"})
-            m = pyro.sample("m_{}".format(i), dist.Categorical(m_prior[theta_curr]),
-                            infer={"enumerate": "parallel"})
-            pyro.sample("y_{}".format(i), dist.Normal(Vindex(locs)[..., m], 1.), obs=Vindex(data)[targets, i])
+            m = pyro.sample("m_{}".format(i), dist.Categorical(Vindex(m_probs)[targets, i]),
+                        infer={"enumerate": "parallel"})
+            pyro.sample("y_{}".format(i), dist.Normal(Vindex(locs)[..., theta_curr], 1.))
             theta_prev = theta_curr
 
 
-def guide_9(data, vectorized):
-    theta_dim, m_dim = 3, 2
-    theta_init = pyro.param("theta_init", lambda: torch.rand(theta_dim), constraint=constraints.simplex)
-    theta_trans = pyro.param("theta_trans", lambda: torch.rand((theta_dim, theta_dim)), constraint=constraints.simplex)
-    m_probs = pyro.param("m_probs",
-                         lambda: torch.rand((data.shape[-2], data.shape[-1], m_dim)),
-                         constraint=constraints.simplex)
-
-    with pyro.plate("targets", size=data.shape[-2], dim=-2) as targets:
-        targets = targets[:, None]
-        theta_prev = None
-        markov_loop = \
-            pyro.vectorized_markov(name="frames", size=data.shape[-1], dim=-1) if vectorized \
-            else pyro.markov(range(data.shape[-1]))
-        for i in markov_loop:
-            theta_curr = pyro.sample(
-                "theta_{}".format(i), dist.Categorical(
-                    theta_init if isinstance(i, int) and i < 1 else theta_trans[theta_prev]),
-                infer={"enumerate": "parallel"})
-            pyro.sample("m_{}".format(i), dist.Categorical(Vindex(m_probs)[targets, i]),
-                        infer={"enumerate": "parallel"})
-            theta_prev = theta_curr
-
-
-def model_10(data, vectorized):
-=======
 def model_10(data, history, vectorized):
->>>>>>> d6ddbf28
     init_probs = torch.tensor([0.5, 0.5])
     transition_probs = pyro.param("transition_probs",
                                   torch.tensor([[0.75, 0.25], [0.25, 0.75]]),
@@ -602,29 +599,11 @@
         pyro.sample("y_{}".format(i), dist.Categorical(emission_probs[x]), obs=data[i])
 
 
-<<<<<<< HEAD
-def guide_10(data, vectorized):
-    init_probs = torch.tensor([0.5, 0.5])
-    transition_probs = pyro.param("transition_probs",
-                                  torch.tensor([[0.75, 0.25], [0.25, 0.75]]),
-                                  constraint=constraints.simplex)
-    x = None
-    markov_loop = \
-        pyro.vectorized_markov(name="time", size=len(data)) if vectorized \
-        else pyro.markov(range(len(data)))
-    for i in markov_loop:
-        probs = init_probs if x is None else transition_probs[x]
-        x = pyro.sample("x_{}".format(i), dist.Categorical(probs),
-                        infer={"enumerate": "parallel"})
-
-
-@pytest.mark.parametrize("model,guide,data,", [
-    (model_10, guide_10, torch.ones(5)),
-    (model_9, guide_9, torch.rand(5, 5)),
-=======
 @pytest.mark.parametrize("model,guide,data,history", [
+    (model_9, guide_9, torch.rand(5, 5), 1),
     (model_0, _guide_from_model(model_0), torch.rand(3, 5, 4), 1),
     (model_1, _guide_from_model(model_1), torch.rand(5, 4), 1),
+    (model_1, _guide_from_model(model_1), torch.rand(6, 4), 1),
     (model_2, _guide_from_model(model_2), torch.ones((5, 4), dtype=torch.long), 1),
     (model_3, _guide_from_model(model_3), torch.ones((5, 4), dtype=torch.long), 1),
     (model_4, _guide_from_model(model_4), torch.ones((5, 4), dtype=torch.long), 1),
@@ -632,31 +611,11 @@
     (model_6, _guide_from_model(model_6), torch.rand(5, 4), 1),
     (model_7, _guide_from_model(model_7), torch.ones((5, 4), dtype=torch.long), 1),
     (model_10, _guide_from_model(model_10), torch.ones(5), 1),
->>>>>>> d6ddbf28
 ])
 def test_guide_enumerated_elbo(model, guide, data, history):
     pyro.clear_param_store()
 
-<<<<<<< HEAD
     with pyro_backend("contrib.funsor"):
-        #  with pytest.raises(
-        #          NotImplementedError,
-        #          match="TraceMarkovEnum_ELBO does not yet support guide side Markov enumeration"):
-
-        elbo = infer.TraceEnum_ELBO(max_plate_nesting=4)
-        expected_loss = elbo.loss_and_grads(model, guide, data, False)
-        expected_grads = (value.grad for name, value in pyro.get_param_store().named_parameters())
-
-        vectorized_elbo = infer.TraceMarkovEnum_ELBO(max_plate_nesting=4)
-        actual_loss = vectorized_elbo.loss_and_grads(model, guide, data, True)
-        actual_grads = (value.grad for name, value in pyro.get_param_store().named_parameters())
-
-        breakpoint()
-=======
-    with pyro_backend("contrib.funsor"), \
-        pytest.raises(
-            NotImplementedError,
-            match="TraceMarkovEnum_ELBO does not yet support guide side Markov enumeration"):
 
         if history > 1:
             pytest.xfail(reason="TraceMarkovEnum_ELBO does not yet support history > 1")
@@ -669,7 +628,6 @@
         actual_loss = vectorized_elbo.loss_and_grads(model, guide, data, history, True)
         actual_grads = (value.grad for name, value in pyro.get_param_store().named_parameters())
 
->>>>>>> d6ddbf28
         assert_close(actual_loss, expected_loss)
         for actual_grad, expected_grad in zip(actual_grads, expected_grads):
             assert_close(actual_grad, expected_grad)